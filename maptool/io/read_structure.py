import os
import uuid
import glob
from ase.io import read 
from goto import with_goto
from pymatgen import Structure,Molecule
from maptool.util.utils import sepline,wait_sep,wait
from pymatgen.io.ase import AseAtomsAdaptor

def ase2pmg(atoms):
    aaa=AseAtomsAdaptor()
    return  aaa.get_structure(atoms) 

def pmg2ase(structure):
    aaa=AseAtomsAdaptor()
    return aaa.get_atoms(structure)
 
@with_goto
def read_structures(cls=None):
    print('''\
Input the structure filename
supported structure format: xsf .vasp POSCAR .nc .json .xyz ...
paramter format, i.e. :
a.vasp
paramter format, i.e. :
a.vasp b.vasp
paramter format, i.e. :
*.cif
paramter format, i.e. :
NaCl[1-2].cif''')
    structs=[] 
    wait_sep()
    label .input
    in_str=wait()

    if in_str=="0":
        return None,None

    if '*' in in_str or '[' in in_str or '?' in in_str:
        fnames=glob.glob(in_str)
        if len(fnames)==0:
            print("Cannot match any files, check your input format")
            goto .input
    else:
        fnames=in_str.split()
        if not os.path.exists(fnames[0]):
            print("Cannot match any files, check your input format")
            goto .input
    #print(fnames)
    structures=read_structures_from_files(fnames)
    if len(structures)==0:
       print("Cannot parse file format, check the file concent")
       goto .input
    return structures

def read_structures_from_file(fname):
    try:
<<<<<<< HEAD
      atom=read(fname)
      return ase2pmg(atom)
=======
      atoms=read(fname)
      return  ase2pmg(atoms)
>>>>>>> 4bfafab1
    except:
       try:
           return Molecule.from_file(fname)
       except:
           try:
               return Structure.from_file(fname)
           except:
               print("Parsing error: %s"%fname)
               return None

def read_structures_from_files(fnames):
    structures=[]
    final_fnames=[]
    assert isinstance(fnames,list)
    for fname in fnames:
        structure=read_structures_from_file(fname)
        #print(structure)
        if structure is not None:
            structures.append(structure)
            if '/' in fname:
               final_fnames.append(fname.replace('/','_'))
            else:
               final_fnames.append(fname)

    return structures,final_fnames

if __name__=='__main__':
  sts,fn=read_structures()
  print(type(sts),type(fn))
  print("len sts: ",len(sts))
  print("len fn:",len(fn))
  for f,st in zip(fn,sts):
      print(f)
      print(st)<|MERGE_RESOLUTION|>--- conflicted
+++ resolved
@@ -55,13 +55,8 @@
 
 def read_structures_from_file(fname):
     try:
-<<<<<<< HEAD
-      atom=read(fname)
-      return ase2pmg(atom)
-=======
       atoms=read(fname)
       return  ase2pmg(atoms)
->>>>>>> 4bfafab1
     except:
        try:
            return Molecule.from_file(fname)
